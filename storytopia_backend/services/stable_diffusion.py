--- conflicted
+++ resolved
@@ -47,11 +47,7 @@
         self.folder_name = folder_name
 
     async def generate_images(
-<<<<<<< HEAD
         self, scene_descriptions: List[str], style: str, disability: str = None
-=======
-        self, scene_descriptions: List[str], style: str, disabilities: str
->>>>>>> 8ada464e
     ) -> List[str]:
         image_urls = []
         disability_prompt = ""
@@ -66,13 +62,8 @@
                     # Generate image using DALL-E 3
                     response = self.openai_client.images.generate(
                         model="dall-e-3",
-<<<<<<< HEAD
                         prompt=f"{description}{disability_prompt} | Remove all dialogue/text in image. Use this artistic style for the image: {style}",
-=======
-                        prompt=f"{description} | Remove all dialogue/text in image. Use this artistic style for the image: {
-                            style}. If there are disabilities listed here:"
-                        + "{disabilities} that would effect the viewers eyes / ability to see, such as color blindness, ect.. then take that into account to make images that people with these disabilites could easily view",
->>>>>>> 8ada464e
+
                         size="1792x1024",
                         quality="standard",
                         n=1,
