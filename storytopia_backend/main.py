"""
This module contains the main FastAPI application.
"""
from fastapi import FastAPI
from fastapi.middleware.cors import CORSMiddleware
from storytopia_backend.api.routes import router as api_router
from dotenv import load_dotenv
import os

<<<<<<< HEAD
=======
load_dotenv()

>>>>>>> 6c3f3047
app = FastAPI()

# Can add prefix as , prefix = "/api/v1/"
app.include_router(api_router)

@app.get("/")
async def root():
    """
    Root endpoint that returns a welcome message.

origins = [
    "http://localhost:3000",  # Replace with your actual origins
]

app.add_middleware(
    CORSMiddleware,
    allow_origins=origins,
    allow_credentials=True,
    allow_methods=["*"],
    allow_headers=["*"],
)<|MERGE_RESOLUTION|>--- conflicted
+++ resolved
@@ -7,11 +7,8 @@
 from dotenv import load_dotenv
 import os
 
-<<<<<<< HEAD
-=======
 load_dotenv()
 
->>>>>>> 6c3f3047
 app = FastAPI()
 
 # Can add prefix as , prefix = "/api/v1/"
@@ -21,6 +18,11 @@
 async def root():
     """
     Root endpoint that returns a welcome message.
+
+    Returns:
+        dict: A dictionary containing a welcome message.
+    """
+    return {"message": "Welcome to the API"}
 
 origins = [
     "http://localhost:3000",  # Replace with your actual origins
