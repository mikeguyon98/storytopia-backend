--- conflicted
+++ resolved
@@ -24,15 +24,12 @@
 from google.cloud import texttospeech
 import asyncio
 from dotenv import load_dotenv
-<<<<<<< HEAD
 from storytopia_backend.firebase_config import db
-=======
 import uuid
 from fastapi import BackgroundTasks
 import os
 
 GCS_BUCKET_NAME = os.getenv("GCS_BUCKET_NAME")
->>>>>>> 7f40a1bd
 
 load_dotenv()
 
@@ -150,10 +147,7 @@
         id="",
         likes=[],
         saves=[],
-<<<<<<< HEAD
-=======
         audio_files=[],
->>>>>>> 7f40a1bd
     )
 
     # Save the story to the database
