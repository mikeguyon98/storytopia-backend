--- conflicted
+++ resolved
@@ -20,17 +20,14 @@
 from fastapi import APIRouter, Depends, HTTPException
 from storytopia_backend.api.middleware.auth import get_current_user
 from .services import (
-<<<<<<< HEAD
-    follow_user, get_followers, get_following, update_user_details, get_user_stories, get_user_public_stories
-=======
     follow_user,
     unfollow_user,
     get_followers,
     get_following,
     update_user_details,
     get_user_stories,
+    get_user_public_stories,
     get_public_user_info,
->>>>>>> e0eaa3dc
 )
 from .model import User, UserUpdate
 from storytopia_backend.api.components.story.model import Story
@@ -194,10 +191,7 @@
     Returns:
         List[Story]: A list of liked stories liked by the user.
     """
-<<<<<<< HEAD
     return await get_user_public_stories(current_user.liked_books)
-=======
-    return await get_user_stories(current_user.liked_books)
 
 
 @router.get("/username/{username}", response_model=dict)
@@ -217,5 +211,4 @@
     user_info = await get_public_user_info(username)
     if not user_info:
         raise HTTPException(status_code=404, detail="User not found")
-    return user_info
->>>>>>> e0eaa3dc
+    return user_info